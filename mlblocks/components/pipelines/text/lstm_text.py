--- conflicted
+++ resolved
@@ -34,16 +34,10 @@
 
 
 class LstmTextRegressor(MLPipeline):
-<<<<<<< HEAD
-    def __new__(cls, pad_length=None, optimizer=None, loss=None):
-        lstm = MLPipeline.from_ml_json(
-            ['tokenizer', 'sequence_padder', 'lstm_text'])
-=======
->>>>>>> 661860d4
 
     BLOCKS = ['tokenizer', 'sequence_padder', 'lstm_text']
 
-    def __init__(self, optimizer=None, loss=None):
+    def __init__(self, pad_length=None, optimizer=None, loss=None):
         super(LstmTextRegressor, self).__init__()
 
         update_params = dict()
@@ -52,12 +46,9 @@
 
         if loss is not None:
             update_params[('lstm_text', 'loss')] = loss
-<<<<<<< HEAD
+
         if pad_length is not None:
             update_params[('sequence_padder', 'pad_length')] = pad_length
             update_params[('lstm_text', 'pad_length')] = pad_length
-        lstm.update_fixed_hyperparams(update_params)
-=======
->>>>>>> 661860d4
 
         self.update_fixed_hyperparams(update_params)
import json
import os
from collections import OrderedDict, defaultdict

from mlblocks.json_parsers import keras_json_parser, ml_json_parser
from mlblocks.ml_pipeline.ml_block import MLBlock

_CURRENT_DIR = os.path.dirname(os.path.realpath(__file__))
_JSON_DIR = os.path.join(_CURRENT_DIR, '../components/primitive_jsons')


class MLPipeline(object):
    """A pipeline that the DeepMining system can operate on.

    Attributes:
        blocks: A dictionary mapping this pipeline's block names to
                the actual MLBlock objects.
        BLOCKS: A list containing the blocks to load. Used in Subclasses.
    """

    BLOCKS = None

    @classmethod
    def _get_parser(cls, json_block_metadata):
        # TODO: Make this a MLBlock method
        # TODO: Implement better logic for deciding what parser to
        # use. Maybe some sort of config mapping parser to modules?
        # IDEA: organize the primitives by libraries, and decide
        # which parser to use depending on the JSON path
        parser = ml_json_parser.MLJsonParser(json_block_metadata)

        # For now, hardcode this logic for Keras.
        full_module_class = json_block_metadata['class']
        if full_module_class.startswith('keras.models.Sequential'):
            parser = keras_json_parser.KerasJsonParser(json_block_metadata)

        return parser

    @classmethod
    def get_block_path(cls, block_name):
        """Locate the JSON file of the given primitive."""

        if os.path.isfile(block_name):
            return block_name

        json_filename = '{}.{}'.format(block_name, 'json')
        block_path = os.path.join(_JSON_DIR, json_filename)

        if not os.path.isfile(block_path):
            error = ("No JSON corresponding to the specified "
                     "name ({}) exists.".format(block_name))
            raise ValueError(error)

        return block_path

    @classmethod
    def load_block(cls, block):
        """Build block from either a Block name or a config dict.

        If a string is given, it is used to locate and load the corresponding
        JSON file, and then loaded.
        """
        if isinstance(block, str):
            block_path = cls.get_block_path(block)
            with open(block_path, 'r') as f:
                block = json.load(f)

        parser = cls._get_parser(block)
        return parser.build_mlblock()

    def __init__(self, blocks=None):
        """Initialize a MLPipeline with a list of corresponding MLBlocks.

        Args:
            blocks: A list of MLBlocks composing this pipeline. MLBlocks
                    can be either MLBlock instances or primitive names to
                    load from the configuration JSON files.
        """

        blocks = blocks or self.BLOCKS

        if not blocks:
            raise ValueError("At least one block is needed")

        self.blocks = OrderedDict()
        for block in blocks:
            if not isinstance(block, MLBlock):
                block = self.load_block(block)

            self.blocks[block.name] = block

    def get_fixed_hyperparams(self):
        """Get all the fixed hyperparameters belonging to this pipeline.

        Returns:
            A dict mapping (block name, fixed hyperparam name) pairs to
            fixed hyperparam values.
        """
        fixed_hyperparams = {}
        for block in self.blocks.values():
            for hp_name in block.fixed_hyperparams:
                hyperparam = block.fixed_hyperparams[hp_name]
                fixed_hyperparams[(block.name, hp_name)] = hyperparam

        return fixed_hyperparams

    def update_fixed_hyperparams(self, fixed_hyperparams):
        """Update the specified fixed hyperparameters of this pipeline.

        Args:
            fixed_hyperparams: A dict mapping
                (block name, fixed hyperparam name) pairs to their
                corresponding values.
        """
        for block_name, hyperparam_name in fixed_hyperparams:
            block = self.blocks[block_name]
            hyperparam = fixed_hyperparams[(block_name, hyperparam_name)]
            block.fixed_hyperparams[hyperparam_name] = hyperparam

            # Update the hyperparams in the actual model as well.
            block.update_model(block.fixed_hyperparams, block.tunable_hyperparams)

    def get_tunable_hyperparams(self):
        """Get all tunable hyperparameters belonging to this pipeline.

        Returns:
            A list of tunable hyperparameters belonging to this
            pipeline.
        """
        tunable_hyperparams = []
        for block in self.blocks.values():
            tunable_hyperparams += list(block.tunable_hyperparams.values())

        return tunable_hyperparams

    def update_tunable_hyperparams(self, tunable_hyperparams):
        """Update the specified tunable hyperparameters of this pipeline.

        Unspecified hyperparameters are not affected.

        Args:
            tunable_hyperparams: A list of MLHyperparams to update.
        """
        for hyperparam in tunable_hyperparams:
            block_name = hyperparam.block_name
            block = self.blocks[block_name]
            block.tunable_hyperparams[hyperparam.param_name] = hyperparam
            # Update the hyperparams in the actual model as well.
            block.update_model(block.fixed_hyperparams, block.tunable_hyperparams)

    def set_from_hyperparam_dict(self, hyperparam_dict):
        """Set the hyperparameters of this pipeline from a dict.

        This dict maps as follows:
            (block name, hyperparam name): value

        Args:
            hyperparam_dict: A dict mapping (block name, hyperparam name)
                tuples to hyperparam values.
        """
        all_tunable_hyperparams = self.get_tunable_hyperparams()
        for hp in all_tunable_hyperparams:
            if (hp.block_name, hp.param_name) in hyperparam_dict:
                hp.value = hyperparam_dict[(hp.block_name, hp.param_name)]

        self.update_tunable_hyperparams(all_tunable_hyperparams)

    def fit(self, x, y, fit_params=None, produce_params=None):
        """Fit this pipeline to the specified training data.

        Args:
            x: Training data. Must fulfill input requirements of the
                first block of the pipeline.
            y: Training targets. Must fulfill label requirements for
                all blocks of the pipeline.
            fit_params: Any params to pass into fit.
                In the form {(block name, param name): param value}
        """
        if fit_params is None:
            fit_params = {}
        if produce_params is None:
            produce_params = {}

<<<<<<< HEAD
        fit_param_dict = {step_name: {} for step_name in self.dataflow}
=======
        param_dict = defaultdict(dict)
>>>>>>> 661860d4
        for key, value in fit_params.items():
            name, param = key
            fit_param_dict[name][param] = fit_params[key]

        produce_param_dict = {step_name: {} for step_name in self.dataflow}
        for key, value in produce_params.items():
            name, param = key
            produce_param_dict[name][param] = produce_params[key]

        # Initially our transformed data is simply our input data.
        transformed_data = x
        for block_name, block in self.blocks.items():
            try:
<<<<<<< HEAD
                step.fit(transformed_data, y, **fit_param_dict[step_name])
            except TypeError:
                # Some components only fit on an X.
                step.fit(transformed_data, **fit_param_dict[step_name])

            transformed_data = step.produce(transformed_data, **produce_param_dict[step_name])
=======
                block.fit(transformed_data, y, **param_dict[block_name])
            except TypeError:
                # Some components only fit on an X.
                block.fit(transformed_data, **param_dict[block_name])

            transformed_data = block.produce(transformed_data)
>>>>>>> 661860d4

    def predict(self, x, predict_params=None):
        """Make predictions with this pipeline on the specified input data.

        fit() must be called at least once before predict().

        Args:
            x: Input data. Must fulfill input requirements of the first
                block of the pipeline.

        Returns:
            The predicted values.
        """
        if predict_params is None:
            predict_params = {}

        param_dict = {step_name: {} for step_name in self.dataflow}
        for key, value in predict_params.items():
            name, param = key
            param_dict[name][param] = predict_params[key]

        transformed_data = x
<<<<<<< HEAD
        for step_name in self.dataflow:
            step = self.steps_dict[step_name]
            transformed_data = step.produce(transformed_data, **param_dict[step_name])
=======
        for block in self.blocks.values():
            transformed_data = block.produce(transformed_data)
>>>>>>> 661860d4

        # The last value stored in transformed_data is our final output value.
        return transformed_data

    def to_dict(self):
        all_tunable_hyperparams = self.get_tunable_hyperparams()
        return {
            '{0}__{1}'.format(hyperparam.block_name, hyperparam.param_name):
            hyperparam.value
            for hyperparam in all_tunable_hyperparams
        }

    def __str__(self):
        return str(self.to_dict())<|MERGE_RESOLUTION|>--- conflicted
+++ resolved
@@ -181,16 +181,12 @@
         if produce_params is None:
             produce_params = {}
 
-<<<<<<< HEAD
-        fit_param_dict = {step_name: {} for step_name in self.dataflow}
-=======
-        param_dict = defaultdict(dict)
->>>>>>> 661860d4
+        fit_param_dict = defaultdict(dict)
         for key, value in fit_params.items():
             name, param = key
             fit_param_dict[name][param] = fit_params[key]
 
-        produce_param_dict = {step_name: {} for step_name in self.dataflow}
+        produce_param_dict = defaultdict(dict)
         for key, value in produce_params.items():
             name, param = key
             produce_param_dict[name][param] = produce_params[key]
@@ -199,21 +195,12 @@
         transformed_data = x
         for block_name, block in self.blocks.items():
             try:
-<<<<<<< HEAD
-                step.fit(transformed_data, y, **fit_param_dict[step_name])
+                block.fit(transformed_data, y, **fit_param_dict[block_name])
             except TypeError:
                 # Some components only fit on an X.
-                step.fit(transformed_data, **fit_param_dict[step_name])
-
-            transformed_data = step.produce(transformed_data, **produce_param_dict[step_name])
-=======
-                block.fit(transformed_data, y, **param_dict[block_name])
-            except TypeError:
-                # Some components only fit on an X.
-                block.fit(transformed_data, **param_dict[block_name])
-
-            transformed_data = block.produce(transformed_data)
->>>>>>> 661860d4
+                block.fit(transformed_data, **fit_param_dict[block_name])
+
+            transformed_data = block.produce(transformed_data, **produce_param_dict[step_name])
 
     def predict(self, x, predict_params=None):
         """Make predictions with this pipeline on the specified input data.
@@ -230,20 +217,14 @@
         if predict_params is None:
             predict_params = {}
 
-        param_dict = {step_name: {} for step_name in self.dataflow}
+        param_dict = defaultdict(dict)
         for key, value in predict_params.items():
             name, param = key
             param_dict[name][param] = predict_params[key]
 
         transformed_data = x
-<<<<<<< HEAD
-        for step_name in self.dataflow:
-            step = self.steps_dict[step_name]
-            transformed_data = step.produce(transformed_data, **param_dict[step_name])
-=======
         for block in self.blocks.values():
-            transformed_data = block.produce(transformed_data)
->>>>>>> 661860d4
+            transformed_data = block.produce(transformed_data, **param_dict[step_name])
 
         # The last value stored in transformed_data is our final output value.
         return transformed_data

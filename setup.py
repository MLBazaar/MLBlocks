#!/usr/bin/env python
# -*- coding: utf-8 -*-

"""The setup script."""

from setuptools import find_packages, setup

with open('README.md') as readme_file:
    readme = readme_file.read()

with open('HISTORY.md') as history_file:
    history = history_file.read()

<<<<<<< HEAD
requirements = [
    'Keras>=2.1.5',
    'numpy>=1.14.0',
=======
install_requires = [
    'Keras>=2.1.6',
    'numpy>=1.14.3',
>>>>>>> 661860d4
    'opencv-python>=3.4.0.12',
    'scikit-image>=0.13.1',
    'scikit-learn>=0.19.1',
    'tensorflow>=1.7.0',
    'pandas>=0.22.0',
    'featuretools==0.1.17'
]

tests_require = [
    'mock>=2.0.0',
    'pytest>=3.4.2',
]

setup_requires = [
    'pytest-runner>=2.11.1',
]

setup(
    author='MIT Data To AI Lab',
    author_email='dailabmit@gmail.com',
    classifiers=[
        'Development Status :: 2 - Pre-Alpha',
        'Intended Audience :: Developers',
        'License :: OSI Approved :: MIT License',
        'Natural Language :: English',
        'Programming Language :: Python :: 3',
        'Programming Language :: Python :: 3.4',
        'Programming Language :: Python :: 3.5',
        'Programming Language :: Python :: 3.6',
    ],
    description="Pipelines and primitives for machine learning and data science.",
    extras_require={
        'test': tests_require
    },
    include_package_data=True,
    install_requires=install_requires,
    keywords='machine learning classification',
    license="MIT license",
    long_description=readme + '\n\n' + history,
    long_description_content_type='text/markdown',
    name='mlblocks',
    packages=find_packages(include=['mlblocks', 'mlblocks.*']),
    setup_requires=setup_requires,
    test_suite='tests',
    tests_require=tests_require,
    url='https://github.com/HDI-Project/MLBlocks',
    version='0.1.0-dev',
    zip_safe=False,
)<|MERGE_RESOLUTION|>--- conflicted
+++ resolved
@@ -11,15 +11,9 @@
 with open('HISTORY.md') as history_file:
     history = history_file.read()
 
-<<<<<<< HEAD
-requirements = [
+install_requires = [
     'Keras>=2.1.5',
     'numpy>=1.14.0',
-=======
-install_requires = [
-    'Keras>=2.1.6',
-    'numpy>=1.14.3',
->>>>>>> 661860d4
     'opencv-python>=3.4.0.12',
     'scikit-image>=0.13.1',
     'scikit-learn>=0.19.1',

#!/usr/bin/env python
# -*- coding: utf-8 -*-

"""The setup script."""

from setuptools import find_packages, setup


with open('README.md') as readme_file:
    readme = readme_file.read()


with open('HISTORY.md') as history_file:
    history = history_file.read()


install_requires = [
    'graphviz>=0.9,<1',
    'numpy>=1.17.1,<1.19',
<<<<<<< HEAD
    'psutil>=5,<6',
=======
>>>>>>> 52653e07
]


examples_require = [
    'matplotlib>=2.2.2,<3.2.2',
    'mlprimitives>=0.2.6.dev0,<0.3',
    'boto3>=1.14,<1.14.45',
    'botocore<1.17.45,>=1.17.44',
    'jupyter==1.0.0',
    'docutils<0.16,>=0.10',
    'baytune>=0.3.13.dev0,<0.4',
]


tests_require = [
    'pytest>=3.4.2',
    'pytest-cov>=2.6.0',
    'mlprimitives>=0.2.6.dev0,<0.3',
    'setuptools>=41.0.0',
    'rundoc>=0.4.3',
    'prompt-toolkit>=2.0,<3.0',
]


setup_requires = [
    'pytest-runner>=2.11.1',
]


development_requires = [
    # general
    'bumpversion>=0.5.3,<0.6',
    'pip>=9.0.1',
    'watchdog>=0.8.3,<0.11',

    # docs
    'm2r>=0.2.0,<0.3',
    'Sphinx>=1.7.1,<3',
    'sphinx_rtd_theme>=0.2.4,<0.5',
    'ipython>=6.5.0',
    'autodocsumm>=0.1.10',

    # style check
    'flake8>=3.7.7,<4',
    'isort>=4.3.4,<5',

    # fix style issues
    'autoflake>=1.1,<2',
    'autopep8>=1.4.3,<2',

    # distribute on PyPI
    'twine>=1.10.0,<4',
    'wheel>=0.30.0',

    # Advanced testing
    'coverage>=4.5.1,<6',
    'tox>=2.9.1,<4',

    # Documentation style
    'doc8>=0.8.0',
    'pydocstyle>=3.0.0',

    # Prevent travis-ci conflict
    'chardet<4',
]


setup(
    author='MIT Data To AI Lab',
    author_email='dailabmit@gmail.com',
    classifiers=[
        'Development Status :: 2 - Pre-Alpha',
        'Intended Audience :: Developers',
        'License :: OSI Approved :: MIT License',
        'Natural Language :: English',
        'Programming Language :: Python :: 3',
        'Programming Language :: Python :: 3.6',
        'Programming Language :: Python :: 3.7',
        'Programming Language :: Python :: 3.8',
    ],
    description="Pipelines and primitives for machine learning and data science.",
    extras_require={
        'dev': development_requires + tests_require + examples_require,
        'test': tests_require + examples_require,
        'examples': examples_require,
    },
    include_package_data=True,
    install_requires=install_requires,
    keywords='auto machine learning classification regression data science pipeline',
    license="MIT license",
    long_description=readme + '\n\n' + history,
    long_description_content_type='text/markdown',
    name='mlblocks',
    packages=find_packages(include=['mlblocks', 'mlblocks.*']),
    python_requires='>=3.6,<3.9',
    setup_requires=setup_requires,
    test_suite='tests',
    tests_require=tests_require,
    url='https://github.com/MLBazaar/MLBlocks',
    version='0.3.5.dev0',
    zip_safe=False,
)<|MERGE_RESOLUTION|>--- conflicted
+++ resolved
@@ -17,10 +17,7 @@
 install_requires = [
     'graphviz>=0.9,<1',
     'numpy>=1.17.1,<1.19',
-<<<<<<< HEAD
     'psutil>=5,<6',
-=======
->>>>>>> 52653e07
 ]
 
 

#!/usr/bin/env python
# -*- coding: utf-8 -*-

"""The setup script."""

from setuptools import find_packages, setup


with open('README.md', encoding='utf-8') as readme_file:
    readme = readme_file.read()


with open('HISTORY.md', encoding='utf-8') as history_file:
    history = history_file.read()


install_requires = [
    'graphviz>=0.9,<1',
]


examples_require = [
    'mlprimitives>=0.2,<0.3',
    'baytune>=0.3.0,<0.4',
    'jupyter==1.0.0',
    'docutils<0.16,>=0.10',
    'numpy<1.17,>=1.15.2',
    'scipy<1.4.0,>=1.0.1'
]


tests_require = [
    'pytest>=3.4.2',
    'pytest-cov>=2.6.0',
    'rundoc>=0.4.3,<0.5',
]


setup_requires = [
    'pytest-runner>=2.11.1',
]


development_requires = [
    # general
    'bumpversion>=0.5.3,<0.6',
    'pip>=9.0.1',
    'watchdog>=0.8.3,<0.11',

    # docs
<<<<<<< HEAD
    'm2r>=0.2.0,<0.3',
    'Sphinx>=1.7.1,<3',
    'sphinx_rtd_theme>=0.2.4,<0.5',
    'autodocsumm>=0.1.10',
=======
    'm2r>=0.2.0',
    'Sphinx>=1.7.1',
    'sphinx_rtd_theme>=0.2.4',
>>>>>>> ea8bb9a2
    'ipython>=6.5.0',
    'matplotlib>=2.2.3',
    'graphviz>=0.9',

    # style check
    'flake8>=3.7.7,<4',
    'isort>=4.3.4,<5',

    # fix style issues
    'autoflake>=1.1,<2',
    'autopep8>=1.4.3,<2',

    # distribute on PyPI
    'twine>=1.10.0,<4',
    'wheel>=0.30.0',

    # Advanced testing
    'coverage>=4.5.1,<6',
    'tox>=2.9.1,<4',

    # Documentation style
    'doc8>=0.8.0',
    'pydocstyle>=3.0.0'
]


setup(
    author='MIT Data To AI Lab',
    author_email='dailabmit@gmail.com',
    classifiers=[
        'Development Status :: 2 - Pre-Alpha',
        'Intended Audience :: Developers',
        'License :: OSI Approved :: MIT License',
        'Natural Language :: English',
        'Programming Language :: Python :: 3',
        'Programming Language :: Python :: 3.5',
        'Programming Language :: Python :: 3.6',
        'Programming Language :: Python :: 3.7',
    ],
    description="Pipelines and primitives for machine learning and data science.",
    extras_require={
        'dev': development_requires + tests_require + examples_require,
        'test': tests_require + examples_require,
        'examples': examples_require,
    },
    include_package_data=True,
    install_requires=install_requires,
    keywords='auto machine learning classification regression data science pipeline',
    license="MIT license",
    long_description=readme + '\n\n' + history,
    long_description_content_type='text/markdown',
    name='mlblocks',
    packages=find_packages(include=['mlblocks', 'mlblocks.*']),
    python_requires='>=3.5,<3.8',
    setup_requires=setup_requires,
    test_suite='tests',
    tests_require=tests_require,
    url='https://github.com/HDI-Project/MLBlocks',
    version='0.3.5.dev0',
    zip_safe=False,
)<|MERGE_RESOLUTION|>--- conflicted
+++ resolved
@@ -48,19 +48,12 @@
     'watchdog>=0.8.3,<0.11',
 
     # docs
-<<<<<<< HEAD
     'm2r>=0.2.0,<0.3',
     'Sphinx>=1.7.1,<3',
     'sphinx_rtd_theme>=0.2.4,<0.5',
     'autodocsumm>=0.1.10',
-=======
-    'm2r>=0.2.0',
-    'Sphinx>=1.7.1',
-    'sphinx_rtd_theme>=0.2.4',
->>>>>>> ea8bb9a2
     'ipython>=6.5.0',
     'matplotlib>=2.2.3',
-    'graphviz>=0.9',
 
     # style check
     'flake8>=3.7.7,<4',
